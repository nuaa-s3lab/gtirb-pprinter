--- conflicted
+++ resolved
@@ -955,23 +955,18 @@
         printCommentsBetween(Size);
       }
       gtirb::Addr EA = *dataObject.getAddress() + CurrOffset.Displacement;
-<<<<<<< HEAD
-      printEA(os, EA);
-      printSymbolicData(os, EA, SEE, Size, Type);
+      std::stringstream DataLine;
+      printEA(DataLine, EA);
+      printSymbolicData(DataLine, SEE, Size, Type);
       assert(Size != 0 && "Size 0 SymbolicExpression");
       if (Size == 0) {
         // Developer's assertion
         os << " ERROR: Size 0 SymbolicExpression: stop printing\n";
         break;
       }
-=======
-      std::stringstream DataLine;
-      printEA(DataLine, EA);
-      printSymbolicData(DataLine, SEE, Size, Type);
       printCommentableLine(DataLine, os, *dataObject.getAddress() + offset);
       os << '\n';
       printSymbolicDataFollowingComments(os, EA);
->>>>>>> 5dbfc788
       ByteI += Size;
       ByteIt += Size;
       CurrOffset.Displacement += Size;
