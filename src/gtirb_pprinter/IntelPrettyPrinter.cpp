--- conflicted
+++ resolved
@@ -112,12 +112,4 @@
   return std::make_unique<IntelPrettyPrinter>(gtirb_context, module, syntax,
                                               policy);
 }
-<<<<<<< HEAD
-
-volatile bool IntelPrettyPrinter::registered =
-    registerPrinter({"elf"}, {"x64"}, {"intel"},
-                    std::make_shared<IntelPrettyPrinterFactory>(), true);
-
-=======
->>>>>>> 99abb0dd
 } // namespace gtirb_pprint