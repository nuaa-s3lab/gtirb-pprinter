//===- AttPrettyPrinter.cpp -------------------------------------*- C++ -*-===//
//
//  Copyright (C) 2019 GrammaTech, Inc.
//
//  This code is licensed under the MIT license. See the LICENSE file in the
//  project root for license terms.
//
//  This project is sponsored by the Office of Naval Research, One Liberty
//  Center, 875 N. Randolph Street, Arlington, VA 22203 under contract #
//  N68335-17-C-0700.  The content of the information does not necessarily
//  reflect the position or policy of the Government and no official
//  endorsement should be inferred.
//
//===----------------------------------------------------------------------===//

#include "AttPrettyPrinter.hpp"
#include "string_utils.hpp"
#include "version.h"
#include <iomanip>

namespace gtirb_pprint {

AttPrettyPrinter::AttPrettyPrinter(gtirb::Context& context_,
                                   gtirb::Module& module_,
                                   const ElfSyntax& syntax_,
                                   const PrintingPolicy& policy_)
    : ElfPrettyPrinter(context_, module_, syntax_, policy_) {
  cs_option(this->csHandle, CS_OPT_SYNTAX, CS_OPT_SYNTAX_ATT);
}

void AttPrettyPrinter::printHeader(std::ostream& /*os*/) {}

std::string AttPrettyPrinter::getRegisterName(unsigned int reg) const {
  return std::string{"%"} +
         ascii_str_tolower(PrettyPrinterBase::getRegisterName(reg));
}

void AttPrettyPrinter::printOpRegdirect(std::ostream& os, const cs_insn& inst,
                                        unsigned int reg) {
  if (cs_insn_group(this->csHandle, &inst, CS_GRP_CALL) ||
      cs_insn_group(this->csHandle, &inst, CS_GRP_JUMP))
    os << '*';
  os << getRegisterName(reg);
}

void AttPrettyPrinter::printOpImmediate(
    std::ostream& os, const gtirb::SymbolicExpression* symbolic,
    const cs_insn& inst, uint64_t index) {
  const cs_x86_op& op = inst.detail->x86.operands[index];
  assert(op.type == X86_OP_IMM &&
         "printOpImmediate called without an immediate operand");

  bool referencesCode =
      cs_insn_group(this->csHandle, &inst, CS_GRP_JUMP) ||
      cs_insn_group(this->csHandle, &inst, CS_GRP_CALL) ||
      cs_insn_group(this->csHandle, &inst, CS_GRP_BRANCH_RELATIVE);

  if (!referencesCode)
    os << '$';

  if (const gtirb::SymAddrConst* s = this->getSymbolicImmediate(symbolic)) {
    this->printSymbolicExpression(os, s, !referencesCode);
  } else {
    std::ios_base::fmtflags flags = os.flags();
    if (referencesCode)
      os << std::setbase(16) << std::showbase;
    os << op.imm;
    os.flags(flags);
  }
}

void AttPrettyPrinter::printOpIndirect(
    std::ostream& os, const gtirb::SymbolicExpression* symbolic,
    const cs_insn& inst, uint64_t index) {
  const cs_x86& detail = inst.detail->x86;
  const cs_x86_op& op = detail.operands[index];
  assert(op.type == X86_OP_MEM &&
         "printOpIndirect called without a memory operand");

  bool has_segment = op.mem.segment != X86_REG_INVALID;
  bool has_base = op.mem.base != X86_REG_INVALID;
  bool has_index = op.mem.index != X86_REG_INVALID;

  if (cs_insn_group(this->csHandle, &inst, CS_GRP_CALL) ||
      cs_insn_group(this->csHandle, &inst, CS_GRP_JUMP))
    os << '*';
  if (has_segment)
    os << getRegisterName(op.mem.segment) << ':';

  if (const auto* s = std::get_if<gtirb::SymAddrConst>(symbolic)) {
    // Displacement is symbolic.
    printSymbolicExpression(os, s, false);
  } else {
    // Displacement is numeric.
    if (!has_segment && !has_base && !has_index) {
      std::ios_base::fmtflags flags = os.flags();
      os << "0x" << std::hex << op.mem.disp;
      os.flags(flags);
    } else if (op.mem.disp != 0 || has_segment) {
      os << op.mem.disp;
    } else {
      // Print nothing. There is no segment register and the base or index
      // register will be printed, so the zero displacement is implicit.
    }
  }

  // Print base, index, and scale.
  if (has_base || has_index) {
    os << '(';
    if (has_base)
      os << getRegisterName(op.mem.base);
    if (has_index) {
      os << ',' << getRegisterName(op.mem.index);
      if (op.mem.scale != 1)
        os << ',' << op.mem.scale;
    }
    os << ')';
  }
}

const PrintingPolicy& AttPrettyPrinterFactory::defaultPrintingPolicy() const {
  return ElfPrettyPrinter::defaultPrintingPolicy();
}

std::unique_ptr<PrettyPrinterBase>
AttPrettyPrinterFactory::create(gtirb::Context& gtirb_context,
                                gtirb::Module& module,
                                const PrintingPolicy& policy) {
  static const ElfSyntax syntax{};
  return std::make_unique<AttPrettyPrinter>(gtirb_context, module, syntax,
                                            policy);
}
<<<<<<< HEAD

volatile bool AttPrettyPrinter::registered = registerPrinter(
    {"elf"}, {"x64"}, {"att"}, std::make_shared<AttPrettyPrinterFactory>());

=======
>>>>>>> 99abb0dd
} // namespace gtirb_pprint<|MERGE_RESOLUTION|>--- conflicted
+++ resolved
@@ -130,11 +130,4 @@
   return std::make_unique<AttPrettyPrinter>(gtirb_context, module, syntax,
                                             policy);
 }
-<<<<<<< HEAD
-
-volatile bool AttPrettyPrinter::registered = registerPrinter(
-    {"elf"}, {"x64"}, {"att"}, std::make_shared<AttPrettyPrinterFactory>());
-
-=======
->>>>>>> 99abb0dd
 } // namespace gtirb_pprint