--- conflicted
+++ resolved
@@ -52,11 +52,7 @@
 /// used to load a default \link PrintingPolicy and create a pretty printer for
 /// the formats and syntaxes named in the initialization lists.
 ///
-<<<<<<< HEAD
-/// For example, \code registerPrinter({"foo"}, {"x64"}, {"bar"}, theFactory);
-=======
 /// For example, \code registerPrinter({"elf"}, {"x64"}, {"intel"}, theFactory);
->>>>>>> 9c87368a
 /// \endcode
 ///
 /// \param formats    the (non-empty) formats produced by the factory
@@ -87,18 +83,10 @@
 DEBLOAT_PRETTYPRINTER_EXPORT_API std::string
 getModuleISA(const gtirb::Module& module);
 
-<<<<<<< HEAD
 /// Set the default syntax for a file format and isa.
-DEBLOAT_PRETTYPRINTER_EXPORT_API void
-setDefaultSyntax(const std::string& format, const std::string& syntax);
-void setDefaultSyntax(const std::string& format, const std::string& isa,
-                      const std::string& syntax);
-=======
-/// Set the default syntax for a file format.
 DEBLOAT_PRETTYPRINTER_EXPORT_API void
 setDefaultSyntax(const std::string& format, const std::string& isa,
                  const std::string& syntax);
->>>>>>> 9c87368a
 
 /// Return the default syntax for a file format.
 DEBLOAT_PRETTYPRINTER_EXPORT_API std::optional<std::string>
@@ -146,21 +134,13 @@
   /// Set the target for which to pretty print. It is the caller's
   /// responsibility to ensure that the target name has been registered.
   ///
-<<<<<<< HEAD
-  /// \param target compound indentifier of target format, isa, and syntax
-=======
   /// \param target compound indentifier of target format and syntax
->>>>>>> 9c87368a
   void
   setTarget(const std::tuple<std::string, std::string, std::string>& target);
 
   /// Set the file format for which to pretty print.
   ///
-<<<<<<< HEAD
-  /// \param format indentifier of target format and isa.
-=======
   /// \param format indentifier of target format
->>>>>>> 9c87368a
   void setFormat(const std::string& format, const std::string& isa);
 
   /// Enable or disable debugging messages inside the pretty-printed code.
